--- conflicted
+++ resolved
@@ -210,18 +210,9 @@
         self.__node_state_type__ = node_state_type
 
     def __str__(self):
-<<<<<<< HEAD
         estimator_params_str = str(self.get_estimator().get_params())
         retval = self.__node_name__ + estimator_params_str
         return retval
-=======
-        """
-        The string representation, which is the node name itself
-
-        :return: Node string
-        """
-        return self.__node_name__
->>>>>>> 8d08be63
 
     def get_node_name(self) -> str:
         """
@@ -318,21 +309,8 @@
         :param node_name: Name of the node
         :param estimator: The base estimator
         """
-
-<<<<<<< HEAD
         super().__init__(node_name, estimator, NodeInputType.OR, NodeFiringType.ANY, NodeStateType.IMMUTABLE)
-=======
-        super().__init__(node_name, NodeInputType.OR, NodeFiringType.ANY, NodeStateType.IMMUTABLE)
-        self.__estimator__ = estimator
-
-    def get_estimator(self) -> BaseEstimator:
-        """
-        Return the estimator that this was initialize with
-
-        :return: Estimator that was initialized
-        """
-        return self.__estimator__
->>>>>>> 8d08be63
+
 
     def clone(self):
         """
@@ -687,30 +665,11 @@
             post_edges.append(Edge(node, post_node))
         return post_edges
 
-<<<<<<< HEAD
     def is_output(self, node: Node):
         post_nodes = self.get_post_nodes(node)
         return not post_nodes
 
     def get_output_nodes(self):
-=======
-    def is_terminal(self, node: Node):
-        """
-        Checks if the given node is a terminal node, i.e. has no outgoing edges
-
-        :param node: Node to check terminal condition on
-        :return: True if terminal else False
-        """
-        post_nodes = self.__post_graph__[node]
-        return not post_nodes
-
-    def get_terminal_nodes(self):
-        """
-        Get all the terminal nodes for this pipeline
-
-        :return: List of all terminal nodes
-        """
->>>>>>> 8d08be63
         # dict from level to nodes
         terminal_nodes = []
         for node in self.__pre_graph__.keys():
@@ -719,19 +678,7 @@
         return terminal_nodes
 
     def get_nodes(self):
-<<<<<<< HEAD
         return self.__node_name_map__
-=======
-        """
-        Get the nodes in this pipeline
-
-        :return: Node name to node dict
-        """
-        nodes = {}
-        for node in self.__pre_graph__.keys():
-            nodes[node.get_node_name()] = node
-        return nodes
->>>>>>> 8d08be63
 
     def get_pre_nodes(self, node):
         """
