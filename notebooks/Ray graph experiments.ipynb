{
 "cells": [
  {
   "cell_type": "code",
   "execution_count": 1,
   "id": "israeli-batch",
   "metadata": {},
   "outputs": [],
   "source": [
    "import ray"
   ]
  },
  {
   "cell_type": "code",
   "execution_count": 2,
   "id": "loose-projector",
   "metadata": {},
   "outputs": [],
   "source": [
    "ray.shutdown()"
   ]
  },
  {
   "cell_type": "code",
   "execution_count": 3,
   "id": "renewable-western",
   "metadata": {},
   "outputs": [
    {
     "name": "stderr",
     "output_type": "stream",
     "text": [
      "2021-05-26 11:33:15,307\tINFO services.py:1269 -- View the Ray dashboard at \u001b[1m\u001b[32mhttp://127.0.0.1:8265\u001b[39m\u001b[22m\n"
     ]
    },
    {
     "data": {
      "text/plain": [
       "{'node_ip_address': '9.211.114.84',\n",
       " 'raylet_ip_address': '9.211.114.84',\n",
       " 'redis_address': '9.211.114.84:6379',\n",
       " 'object_store_address': '/tmp/ray/session_2021-05-26_11-33-13_885078_35042/sockets/plasma_store',\n",
       " 'raylet_socket_name': '/tmp/ray/session_2021-05-26_11-33-13_885078_35042/sockets/raylet',\n",
       " 'webui_url': '127.0.0.1:8265',\n",
       " 'session_dir': '/tmp/ray/session_2021-05-26_11-33-13_885078_35042',\n",
       " 'metrics_export_port': 64708,\n",
       " 'node_id': '5280fbd60efb2d5853c5da311b002f369a53d7fa0dbf465f66bb0b15'}"
      ]
     },
     "execution_count": 3,
     "metadata": {},
     "output_type": "execute_result"
    }
   ],
   "source": [
    "ray.init()"
   ]
  },
  {
   "cell_type": "code",
   "execution_count": 4,
   "id": "scheduled-miami",
   "metadata": {},
   "outputs": [],
   "source": [
    "%config IPCompleter.use_jedi = False"
   ]
  },
  {
   "cell_type": "code",
   "execution_count": 5,
   "id": "leading-sheriff",
   "metadata": {},
   "outputs": [],
   "source": [
    "import numpy as np\n",
    "from sklearn.preprocessing import FunctionTransformer\n",
    "from sklearn.preprocessing import MinMaxScaler\n",
    "\n",
    "transformer = FunctionTransformer(np.log1p)\n",
    "minmax_scaler = MinMaxScaler()"
   ]
  },
  {
   "cell_type": "code",
   "execution_count": 6,
   "id": "9adf2a27",
   "metadata": {},
   "outputs": [],
   "source": [
    "import codeflare.pipelines.Datamodel as dm\n",
    "\n",
    "class FeatureUnion(dm.AndTransform):\n",
    "    def __init__(self):\n",
    "        pass\n",
    "    \n",
    "    def transform(self, xy_list):\n",
    "        X_list = []\n",
    "        y_list = []\n",
    "        \n",
    "        for xy in xy_list:\n",
    "            X_list.append(xy.get_x())\n",
    "        X_concat = np.concatenate(X_list, axis=0)\n",
    "        \n",
    "        return dm.Xy(X_concat, None)"
   ]
  },
  {
   "cell_type": "code",
   "execution_count": 7,
   "id": "olive-usage",
   "metadata": {},
   "outputs": [],
   "source": [
    "pipeline = dm.Pipeline()\n",
    "\n",
    "node_a = dm.EstimatorNode('a', minmax_scaler)\n",
    "node_b = dm.EstimatorNode('b', minmax_scaler)\n",
    "node_c = dm.AndNode('c', FeatureUnion())\n",
    "# node_d = dm.OrNode('d', transformer)\n",
    "\n",
    "pipeline.add_edge(node_a, node_c)\n",
    "pipeline.add_edge(node_b, node_c)\n",
    "# pipeline.add_edge(node_b, node_d)"
   ]
  },
  {
   "cell_type": "code",
   "execution_count": 8,
   "id": "behind-dairy",
   "metadata": {},
   "outputs": [],
   "source": [
    "X = np.array([0, 1, 2, 3])\n",
    "X = np.reshape(X, (4, 1))"
   ]
  },
  {
   "cell_type": "code",
   "execution_count": 34,
   "id": "uniform-coordinator",
   "metadata": {},
   "outputs": [],
   "source": [
    "import codeflare.pipelines.Datamodel as dm"
   ]
  },
  {
   "cell_type": "code",
<<<<<<< HEAD
   "execution_count": 10,
   "id": "46de1312",
=======
   "execution_count": 35,
   "id": "romance-sender",
>>>>>>> 14c53e4f
   "metadata": {},
   "outputs": [],
   "source": [
    "pipeline_input = dm.PipelineInput()\n",
    "xy = dm.Xy(X, None)\n",
    "pipeline_input.add_xy_arg(node_a, xy)\n",
    "pipeline_input.add_xy_arg(node_b, xy)"
   ]
  },
  {
   "cell_type": "code",
   "execution_count": 36,
   "id": "handy-offset",
   "metadata": {},
   "outputs": [],
   "source": [
    "import codeflare.pipelines.Runtime as rt"
   ]
  },
  {
   "cell_type": "code",
   "execution_count": 12,
   "id": "julian-clerk",
   "metadata": {},
   "outputs": [],
   "source": [
    "from codeflare.pipelines.Runtime import ExecutionType"
   ]
  },
  {
   "cell_type": "code",
   "execution_count": 13,
   "id": "specialized-health",
   "metadata": {
    "scrolled": true
   },
   "outputs": [],
   "source": [
    "pipeline_output = rt.execute_pipeline(pipeline, ExecutionType.FIT, pipeline_input)"
   ]
  },
  {
   "cell_type": "code",
   "execution_count": 14,
   "id": "e963bdd4",
   "metadata": {},
   "outputs": [],
   "source": [
    "out_Xyrefs = pipeline_output.get_xyrefs(node_c)"
   ]
  },
  {
   "cell_type": "code",
   "execution_count": 15,
   "id": "living-destiny",
   "metadata": {},
   "outputs": [
    {
     "name": "stdout",
     "output_type": "stream",
     "text": [
      "[[0.        ]\n",
      " [0.33333333]\n",
      " [0.66666667]\n",
      " [1.        ]\n",
      " [0.        ]\n",
      " [0.33333333]\n",
      " [0.66666667]\n",
      " [1.        ]]\n",
      "FeatureUnion()\n"
     ]
    }
   ],
   "source": [
    "for out_xyref in out_Xyrefs:\n",
    "    x = ray.get(out_xyref.get_Xref())\n",
    "    and_func = ray.get(out_xyref.get_curr_node_state_ref()).get_and_func()\n",
    "    print(x)\n",
    "    print(and_func)"
   ]
  },
  {
   "cell_type": "code",
   "execution_count": null,
   "id": "b0188d6f",
   "metadata": {},
   "outputs": [],
   "source": []
  }
 ],
 "metadata": {
  "kernelspec": {
   "display_name": "Python 3",
   "language": "python",
   "name": "python3"
  },
  "language_info": {
   "codemirror_mode": {
    "name": "ipython",
    "version": 3
   },
   "file_extension": ".py",
   "mimetype": "text/x-python",
   "name": "python",
   "nbconvert_exporter": "python",
   "pygments_lexer": "ipython3",
   "version": "3.7.9"
  }
 },
 "nbformat": 4,
 "nbformat_minor": 5
}<|MERGE_RESOLUTION|>--- conflicted
+++ resolved
@@ -147,13 +147,8 @@
   },
   {
    "cell_type": "code",
-<<<<<<< HEAD
    "execution_count": 10,
    "id": "46de1312",
-=======
-   "execution_count": 35,
-   "id": "romance-sender",
->>>>>>> 14c53e4f
    "metadata": {},
    "outputs": [],
    "source": [
